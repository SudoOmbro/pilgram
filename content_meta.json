--- conflicted
+++ resolved
@@ -57,13 +57,8 @@
     "illusion": {
       "xp_reward": 10,
       "money_reward": 10,
-<<<<<<< HEAD
-      "cooldown": 300,
+      "cooldown": 7200,
       "explanation": "_\"Some walls are mere illusions, but beware of dispelling them, you might not like what they hide...\"_\n\nNavigate a maze by typing 'n'(north), 's'(south), 'e'(east) & 'w'(west), or 'i'(idle) for a tick. Moving in a direction moves you until you hit a wall, the exit or an active trap.\n\nYou can optionally define the amount of steps you want to take, for example:\n`n 2` will walk 2 steps to the north.\n`n` will walk north until you hit a wall.\n\nNote that both the previous commands will consume a single turn.\n\nBeware of spike traps that activate & deactivate each turn.\n\nFinish the maze in the given number of turns",
-=======
-      "cooldown": 7200,
-      "explanation": "_\"Some walls are mere illusions, but beware of dispelling them, you might not like what they hide...\"_\n\nNavigate a maze by typing 'n'(north), 's'(south), 'e'(east) & 'w'(west), or 'i'(idle) for a tick. Moving in a direction moves you until you hit a wall, the exit or an active trap.\n\nYou can optionally define the amount of steps you want to take, for example:\n`n 2` will walk 2 steps to the north.\n`n` will walk north until you hit a wall.\n\nNote that both the previous commands will consume a single turn.\n\nBeware of spike traps that activate & deactivate each tick.\n\nFinish the maze in the given number of turns",
->>>>>>> 15c69b6e
       "renown": 1
     }
   },
