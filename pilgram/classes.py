from __future__ import annotations

import logging
import math
import os
import random
import time
from collections.abc import Callable
from datetime import datetime, timedelta
from typing import Any

import numpy as np

import pilgram.modifiers as m
from pilgram.combat_classes import CombatActions, CombatActor, Damage
from pilgram.equipment import ConsumableItem, Equipment, EquipmentType, Slots
from pilgram.flags import (
    AcidBuff,
    AlloyGlitchFlag1,
    AlloyGlitchFlag2,
    AlloyGlitchFlag3,
    CursedFlag,
    ElectricBuff,
    FireBuff,
    Flag,
    HexedFlag,
    IceBuff,
    LuckFlag1,
    LuckFlag2,
    OccultBuff,
    StrengthBuff,
)
from pilgram.globals import ContentMeta, GlobalSettings
from pilgram.listables import Listable
from pilgram.strings import MONEY, Strings
from pilgram.utils import (
    FuncWithParam,
    print_bonus,
    read_json_file,
    read_update_interval,
    save_json_to_file,
)

log = logging.getLogger(__name__)
log.setLevel(logging.INFO)


BASE_QUEST_DURATION: timedelta = read_update_interval(
    GlobalSettings.get("quest.base duration")
)
DURATION_PER_ZONE_LEVEL: timedelta = read_update_interval(
    GlobalSettings.get("quest.duration per level")
)
DURATION_PER_QUEST_NUMBER: timedelta = read_update_interval(
    GlobalSettings.get("quest.duration per number")
)
RANDOM_DURATION: timedelta = read_update_interval(
    GlobalSettings.get("quest.random duration")
)

QTE_CACHE: dict[
    int, QuickTimeEvent
] = {}  # runtime cache that contains all users + quick time events pairs


class Zone:
    """contains info about a zone. Zone 0 should be the town to reuse the zone event system"""

    def __init__(
        self,
        zone_id: int,
        zone_name: str,
        level: int,
        zone_description: str,
        damage_modifiers: Damage,
        resist_modifiers: Damage,
        extra_data: dict,
    ):
        """
        :param zone_id: zone id
        :param zone_name: zone name
        :param level: zone level, control the minimum level a player is required to be to accept quests in the zone
        :param zone_description: zone description
        :param damage_modifiers: damage modifiers for enemies in the zone
        :param resist_modifiers: resist modifiers for enemies in the zone
        :param extra_data: extra data for the zone, can contain perks & quirks
        """
        assert level > 0
        self.zone_id = zone_id
        self.zone_name = zone_name
        self.level = level
        self.zone_description = zone_description
        self.damage_modifiers: Damage = damage_modifiers
        self.resist_modifiers: Damage = resist_modifiers
        self.extra_data = extra_data

    def __eq__(self, other):
        return self.zone_id == other.zone_id

    def __str__(self):
        return f"*{self.zone_name}* | lv. {self.level}\n\n{self.zone_description}\n\nDamage modifiers:\n{self.damage_modifiers}\n\nResist modifiers:\n{self.resist_modifiers}"

    def __hash__(self):
        return hash(self.zone_id)

    @classmethod
    def get_empty(cls) -> Zone:
        return Zone(0, "", 1, "", Damage.get_empty(), Damage.get_empty(), {})


TOWN_ZONE: Zone = Zone(
    0,
    ContentMeta.get("world.city.name"),
    1,
    ContentMeta.get("world.city.description"),
    Damage.get_empty(),
    Damage.get_empty(),
    {},
)


class Quest:
    """contains info about a human written or AI generated quest"""

    BASE_XP_REWARD = ContentMeta.get("quests.base_xp_reward")
    BASE_MONEY_REWARD = ContentMeta.get("quests.base_money_reward")

    def __init__(
        self,
        quest_id: int,
        zone: Zone,
        number: int,
        name: str,
        description: str,
        success_text: str,
        failure_text: str,
    ) -> None:
        """
        :param quest_id (int): unique id of the quest
        :param zone (Zone): zone of the quest
        :param number (int): ordered number of the quest, players do quests incrementally in the same order in each zone
        :param description (str): description of the quest
        :param success_text (str): text to send player when the quest is successful
        :param failure_text (str): text to send player when the quest is not successful
        """
        self.quest_id = quest_id
        self.zone = zone
        self.number = number
        self.name = name
        self.description = description
        self.success_text = success_text
        self.failure_text = failure_text

    def get_value_to_beat(self, player: Player) -> int:
        sqrt_multiplier = (1.2 * self.zone.level) - (
            (player.level + player.gear_level) / 2
        )
        if sqrt_multiplier < 1:
            sqrt_multiplier = 1
        num_multiplier = 4 / self.zone.level
        offset = 6 + self.zone.level - player.level
        if offset < 0:
            offset = 0
        value_to_beat = int(
            (sqrt_multiplier * math.sqrt(num_multiplier * self.number)) + offset
        )
        if value_to_beat > 19:
            value_to_beat = 19
        return value_to_beat

    def finish_quest(
        self, player: Player
    ) -> tuple[bool, int, int]:  # win/lose, roll, roll to beat
        """return true if the player has successfully finished the quest"""
        value_to_beat = self.get_value_to_beat(player)
        roll = player.roll(20)
        if roll == 1:
            log.info(f"{player.name} rolled a critical failure on quest {self.name}")
            return False, 1, value_to_beat  # you can still get a critical failure
        if roll == 20:
            log.info(f"{player.name} rolled a critical success on quest {self.name}")
            return True, 20, value_to_beat  # you can also get a critical success
        if (roll - value_to_beat) == -1:
            # if the player missed the roll by 1 have an 80% chance of gracing them
            if random.randint(1, 10) > 2:
                roll += 1
        log.info(f"{self.name}: to beat: {value_to_beat}, {player.name} rolled: {roll}")
        return roll >= value_to_beat, roll, value_to_beat

    def get_rewards(self, player: Player) -> tuple[int, int]:
        """return the amount of xp & money the completion of the quest rewards"""
        guild_level = player.guild_level()
        multiplier = (self.zone.level + self.number) + (
            guild_level if guild_level < 10 else 15
        )
        rand = random.randint(1, 50)
        return (
            int(
                ((self.BASE_XP_REWARD * multiplier) + rand) * player.cult.quest_xp_mult
            ),
            int(
                ((self.BASE_MONEY_REWARD * multiplier) + rand)
                * player.cult.quest_money_mult
            ),
        )  # XP, Money

    def get_duration(self, player: Player) -> timedelta:
        return (
            BASE_QUEST_DURATION
            + (
                (DURATION_PER_ZONE_LEVEL * self.zone.level)
                + (DURATION_PER_QUEST_NUMBER * self.number)
                + (random.randint(0, self.zone.level) * RANDOM_DURATION)
            )
            * player.cult.quest_time_multiplier
        )

    def get_prestige(self) -> int:
        return self.zone.level + self.number

    def __str__(self) -> str:
        return f"*{self.number + 1} - {self.name}*\n\n{self.description}"

    def __hash__(self) -> int:
        return hash(self.quest_id)

    @classmethod
    def get_empty(cls) -> Quest:
        return Quest(0, Zone.get_empty(), 0, "", "", "", "")

    @classmethod
    def create_default(
        cls,
        zone: Zone,
        num: int,
        name: str,
        description: str,
        success: str,
        failure: str,
    ) -> Quest:
        return Quest(0, zone, num, name, description, success, failure)


class Progress:
    """stores the player quest progress for each zone"""

    def __init__(self, zone_progress: dict[int, int]) -> None:
        """
        :param zone_progress:
            dictionary that contains the player quest progress in the zone, stored like this: {zone: progress, ...}
        """
        self.zone_progress = zone_progress

    def get_zone_progress(self, zone: Zone) -> int:
        return self.zone_progress.get(zone.zone_id - 1, 0)

    def set_zone_progress(self, zone: Zone, progress: int) -> None:
        self.zone_progress[zone.zone_id - 1] = progress

    def __str__(self) -> str:
        return "\n".join(
            f"zone {zone}: progress {progress}" for zone, progress in self.zone_progress
        )

    def __repr__(self) -> str:
        return str(self.zone_progress)

    @classmethod
    def get_from_encoded_data(
        cls, progress_data: Any, parsing_function: Callable[[Any], dict[int, int]]
    ) -> Progress:
        """
        :param progress_data:
            The data that contains the player quest progress.
            How it is stored on the database is independent of the implementation here.
        :param parsing_function:
            The function used to parse progress_data, must return the correct data format
        """
        zone_progress: dict[int, int] = parsing_function(progress_data)
        return cls(zone_progress)


class SpellError(Exception):
    def __init__(self, message: str) -> None:
        super().__init__(message)
        self.message = message


class Spell:
    def __init__(
        self,
        name: str,
        description: str,
        required_power: int,
        required_args: int,
        function: Callable[[Player, list[str]], str],
    ) -> None:
        self.name = name
        self.description = description
        self.required_power = required_power
        self.required_args = required_args
        self.function = function

    def can_cast(self, caster: Player) -> bool:
        return caster.get_spell_charge() >= self.required_power

    def check_args(self, args: tuple[str, ...]) -> bool:
        if self.required_args == 0:
            return True
        return len(args) == self.required_args

    def cast(self, caster: Player, args: tuple[str, ...]) -> str:
        try:
            result = self.function(caster, args)
            caster.last_cast = datetime.now()
            return f"You cast {self.name}, " + result
        except SpellError as e:
            return e.message


class Player(CombatActor):
    """contains all information about a player"""

    MAXIMUM_POWER: int = 100
    MAX_HOME_LEVEL = 10

    FIST_DAMAGE = Damage(0, 0, 1, 0, 0, 0, 0, 0)

    def __init__(
        self,
        player_id: int,
        name: str,
        description: str,
        guild: Guild | None,
        level: int,
        xp: int,
        money: int,
        progress: Progress,
        gear_level: int,
        home_level: int,
        artifact_pieces: int,
        last_cast: datetime,
        artifacts: list[Artifact],
        flags: np.uint32,
        renown: int,
        cult: Cult,
        satchel: list[ConsumableItem],
        equipped_items: dict[int, Equipment],
        hp_percent: float,
        stance: str,
        completed_quests: int,
        last_guild_switch: datetime,
    ) -> None:
        """
        :param player_id (int): unique id of the player
        :param name (str): name of the player
        :param description (str): user written description of the player
        :param guild: the guild this player belongs to
        :param level (int): current player level, potentially unlimited
        :param xp (int): current xp of the player
        :param money (int): current money of the player
        :param progress (Progress): contains progress object, which tracks the player progress in each zone,
        :param gear_level (int): current gear level of the player, potentially unlimited
        :param home_level(int): current level of the home owned by the player, potentially unlimited
        :param artifact_pieces (int): number of artifact pieces of the player. Use 10 to build a new artifact.
        :param last_cast (datetime): last spell cast datetime.
        :param flags (np.uint32): flags of the player, can be used for anything
        :param renown (int): renown of the player, used for ranking
        :param cult: the player's cult
        :param satchel: the player's satchel which holds consumable items
        :param equipped_items: the player's equipped items
        :param hp_percent: the player's hp percentage
        :param stance: the player's stance
        :param completed_quests: the player's completed quests
        :param last_guild_switch: The time in which the player last changed guild
        """
        self.player_id = player_id
        self.name = name
        self.description = description
        self.guild = guild
        self.progress = progress
        self.money = money
        self.level = level
        self.xp = xp
        self.gear_level = gear_level
        self.home_level = home_level
        self.artifact_pieces = artifact_pieces
        self.last_cast = last_cast
        self.artifacts = artifacts
        self.flags = flags
        self.renown = renown
        self.cult = cult
        self.satchel = satchel
        self.equipped_items = equipped_items
        super().__init__(hp_percent)
        self.stance = stance
        self.completed_quests = completed_quests
        self.last_guild_switch = last_guild_switch

    def get_name(self) -> str:
        return self.name

    def get_level(self) -> int:
        return self.level

    def guild_level(self) -> int:
        if self.guild:
            return self.guild.level
        return 0

    def get_required_xp(self) -> int:
        lv = self.level
        value = (100 * (lv * lv)) + (1000 * lv)
        return int(value * self.cult.upgrade_cost_multiplier)

    def get_gear_upgrade_required_money(self) -> int:
        lv = self.gear_level
        value = (50 * (lv * lv)) + (1000 * lv)
        return int(value * self.cult.upgrade_cost_multiplier)

    def get_home_upgrade_required_money(self) -> int:
        lv = self.home_level + 1
        value = (200 * (lv * lv)) + (600 * lv)
        return int(value * self.cult.upgrade_cost_multiplier)

    def can_upgrade_gear(self) -> bool:
        return True

    def can_upgrade_home(self) -> bool:
        return self.home_level < self.MAX_HOME_LEVEL

    def upgrade_gear(self) -> None:
        self.money -= self.get_gear_upgrade_required_money()
        self.gear_level += 1

    def upgrade_home(self) -> None:
        self.money -= self.get_home_upgrade_required_money()
        self.home_level += 1

    def level_up(self) -> None:
        req_xp = self.get_required_xp()
        while self.xp >= req_xp:
            self.level += 1
            self.xp -= req_xp
            req_xp = self.get_required_xp()

    def add_xp(self, amount: float) -> bool:
        """adds xp to the player and returns true if the player leveled up"""
        amount *= self.cult.general_xp_mult
        if self.cult.xp_mult_per_player_in_cult != 1.0:
            amount *= self.cult.xp_mult_per_player_in_cult**self.cult.number_of_members
        self.xp += int(amount)
        if self.xp >= self.get_required_xp():
            self.level_up()
            return True
        return False

    def add_money(self, amount: float) -> int:
        """adds money to the player & returns how much was actually added to the player"""
        amount *= self.cult.general_money_mult
        if self.cult.money_mult_per_player_in_cult != 1.0:
            amount *= (
                self.cult.money_mult_per_player_in_cult**self.cult.number_of_members
            )
        for flag in (AlloyGlitchFlag1, AlloyGlitchFlag2, AlloyGlitchFlag3):
            if flag.is_set(self.flags):
                amount = int(amount * 1.5)
                self.flags = flag.unset(self.flags)
        amount = int(amount)
        self.money += amount
        return amount

    def add_artifact_pieces(self, amount: int) -> None:
        self.artifact_pieces += amount

    def roll(self, dice_faces: int) -> int:
        """roll a dice and apply all advantages / disadvantages"""
        roll = random.randint(1, dice_faces) + self.cult.roll_bonus
        for modifier, flag in zip(
            (-1, -1, 1, 2), (HexedFlag, CursedFlag, LuckFlag1, LuckFlag2), strict=False
        ):
            if flag.is_set(self.flags):
                roll += modifier
                self.flags = flag.unset(self.flags)
        if random.randint(1, 10) > 5:
            # skew the roll to avoid players failing too much
            roll += random.randint(1, 5)
        if roll < 1:
            return 1
        if roll > dice_faces:
            return dice_faces
        return roll

    def get_number_of_tried_quests(self) -> int:
        result: int = 0
        for _, progress in self.progress.zone_progress.items():
            result += progress
        return result

    def print_username(self, mode: str = "telegram") -> str:
        if mode == "telegram":
            return f"[{self.name}](tg://user?id={self.player_id})"
        return self.name

    def get_max_charge(self) -> int:
        if self.cult.power_bonus == -100:
            return 0
        max_charge = (len(self.artifacts) * 10) + self.cult.power_bonus
        if self.cult.power_bonus_per_zone_visited:
            max_charge += (
                len(self.progress.zone_progress)
                * self.cult.power_bonus_per_zone_visited
            )
        if max_charge >= self.MAXIMUM_POWER:
            max_charge = self.MAXIMUM_POWER
        return max_charge

    def get_spell_charge(self) -> int:
        """
        returns spell charge of the player, calculated as the amount of time passed since the last spell cast.
        max charge = 10 * number of artifacts; 1 day = max charge; max charge possible = 100
        """
        max_charge = self.get_max_charge()
        charge = int(
            ((datetime.now() - self.last_cast).total_seconds() / 86400) * max_charge
        )
        if charge > max_charge:
            return max_charge
        return charge

    def set_flag(self, flag: type[Flag]) -> None:
        self.flags = flag.set(self.flags)

    def unset_flag(self, flag: type[Flag]) -> None:
        self.flags = flag.unset(self.flags)

    def get_inventory_size(self) -> int:
        return 10 + self.home_level * 4

    def get_max_number_of_artifacts(self) -> int:
        return self.home_level * 2

    def get_max_satchel_items(self) -> int:
        return 10

    # combat stats

    def get_base_max_hp(self) -> int:
        return (
            ((self.level + self.gear_level) * 10) * self.cult.hp_mult
        ) + self.cult.hp_bonus

    def get_base_attack_damage(self) -> Damage:
        base_damage = self.cult.damage.scale(self.level)
        slots = []
        for slot, item in self.equipped_items.items():
            base_damage += item.damage
            slots.append(slot)
        if Slots.PRIMARY not in slots:
            base_damage += self.FIST_DAMAGE.scale(self.level)
        if Slots.SECONDARY not in slots:
            base_damage += self.FIST_DAMAGE.apply_bonus(self.gear_level)
        # apply buffs
        if StrengthBuff.is_set(self.flags):
            base_damage = base_damage.scale_single_value("slash", 1.5)
            base_damage = base_damage.scale_single_value("pierce", 1.5)
            base_damage = base_damage.scale_single_value("blunt", 1.5)
        if OccultBuff.is_set(self.flags):
            base_damage = base_damage.scale_single_value("occult", 2)
        if FireBuff.is_set(self.flags):
            base_damage = base_damage.scale_single_value("fire", 2)
        if AcidBuff.is_set(self.flags):
            base_damage = base_damage.scale_single_value("acid", 2)
        if IceBuff.is_set(self.flags):
            base_damage = base_damage.scale_single_value("freeze", 2)
        if ElectricBuff.is_set(self.flags):
            base_damage = base_damage.scale_single_value("electric", 2)
        return base_damage

    def get_base_attack_resistance(self) -> Damage:
        base_resistance = self.cult.resistance.scale(self.level)
        for _, item in self.equipped_items.items():
            base_resistance += item.resist
        return base_resistance

    def get_entity_modifiers(self, *type_filters: int) -> list[m.Modifier]:
        result = []
        for _, item in self.equipped_items.items():
            result.extend(item.get_modifiers(type_filters))
        return result

    def __clamp_hp(self, max_hp: int) -> None:
        if self.hp > max_hp:
            self.hp = max_hp

    def use_consumable(
        self, position_in_satchel: int, add_you: bool = True
    ) -> tuple[str, bool]:
        """return the use text & if you actually used a consumable"""
        if not self.satchel:
            return "No items in satchel!", False
        if position_in_satchel > len(self.satchel):
            return Strings.satchel_position_out_of_range.format(num=len(self.satchel))
        if position_in_satchel > 0:
            position_in_satchel -= 1
        item = self.satchel.pop(position_in_satchel)
        max_hp = self.get_max_hp()
        self.hp = int(self.hp_percent * max_hp)
        self.hp += item.hp_restored
        self.__clamp_hp(max_hp)
        self.hp += int(max_hp * item.hp_percent_restored)
        self.__clamp_hp(max_hp)
        if self.hp != max_hp:
            self.hp_percent = self.hp / max_hp
        else:
            self.hp_percent = 1.0
        self.flags = self.flags | item.buff_flag
        text = Strings.used_item.format(verb=item.verb, item=item.name)
        if add_you:
            return "You " + text, True
        return text, True

    def use_healing_consumable(self, add_you: bool = True) -> tuple[str, bool]:
        if not self.satchel:
            return "No items in satchel!", False
        max_hp: int = self.get_max_hp()
        pos: int = -1
        best_healing: int = 0
        for i, item in enumerate(self.satchel):
            if item.is_healing_item():
                item_healing = item.hp_restored + (item.hp_percent_restored * max_hp)
                if item_healing > best_healing:
                    best_healing = item_healing
                    pos = i
        if pos == -1:
            return "No healing items in satchel!", False
        text, _ = self.use_consumable(pos + 1, add_you=add_you)
        return text, True

    def equip_item(self, item: Equipment) -> None:
        self.equipped_items[item.equipment_type.slot] = item

    def get_stance(self) -> str:
        return self.stance

    def get_delay(self) -> int:
        value = 0
        for item in self.equipped_items.values():
            value += item.equipment_type.delay
        return value

    STANCE_POOL = {
        "b": (
            CombatActions.attack,
            CombatActions.attack,
            CombatActions.dodge,
            CombatActions.charge_attack,
            CombatActions.dodge,
            CombatActions.use_consumable,
        ),
        "s": (
            CombatActions.attack,
            CombatActions.dodge,
            CombatActions.dodge,
            CombatActions.use_consumable,
        ),
        "r": (
            CombatActions.attack,
            CombatActions.attack,
            CombatActions.attack,
            CombatActions.charge_attack,
            CombatActions.dodge,
        ),
        "a": (CombatActions.attack, CombatActions.attack),
    }
    STANCE_POOL_NC = {  # No Consumables
        "b": (
            CombatActions.attack,
            CombatActions.attack,
            CombatActions.dodge,
            CombatActions.charge_attack,
            CombatActions.dodge,
        ),
        "s": (CombatActions.attack, CombatActions.attack, CombatActions.dodge),
        "r": (
            CombatActions.attack,
            CombatActions.attack,
            CombatActions.attack,
            CombatActions.charge_attack,
            CombatActions.charge_attack,
            CombatActions.dodge,
        ),
        "a": (CombatActions.attack, CombatActions.attack),
    }

    def choose_action(self, opponent: CombatActor) -> int:
        main_pool = (
            self.STANCE_POOL
            if (self.satchel and (self.hp_percent < 0.55))
            else self.STANCE_POOL_NC
        )
        selected_pool = main_pool.get(
            self.get_stance(), (CombatActions.attack, CombatActions.dodge)
        )
        if self.cult.lick_wounds:
            selected_pool += (CombatActions.lick_wounds,)
        selection = random.choice(selected_pool)
        return selection

    # utility

    def __str__(self) -> str:
        max_hp = self.get_max_hp()
        guild = f" | {self.guild.name} (lv. {self.guild.level})" if self.guild else ""
        string = f"{self.print_username()} | lv. {self.level}{guild}\n_{self.xp} / {self.get_required_xp()} xp_\n"
        string += f"HP:  `{int(max_hp * self.hp_percent)}/{max_hp}`\n"
        string += f"{self.money} *{MONEY}*\n*Home* lv. {self.home_level}, *Gear* lv. {self.gear_level}\n"
        string += f"Stance: {Strings.stances[self.stance][0]}\nCult: {self.cult.name}\n_Renown: {self.renown}_"
        if (self.get_max_charge() > 0) or (len(self.artifacts) > 0):
            string += f"\n*Eldritch power*: {self.get_spell_charge()} / {self.get_max_charge()}"
            string += f"\n\n_{self.description}\n\nQuests: {self.get_number_of_tried_quests()}\nArtifact pieces: {self.artifact_pieces}_"
            string += (
                f"\n\nArtifacts ({len(self.artifacts)}/{self.get_max_number_of_artifacts()}):\n"
                + ("\n".join(f"{a.artifact_id}. *{a.name}*" for a in self.artifacts))
                if len(self.artifacts) > 0
                else "\n\nNo artifacts yet."
            )
        else:
            string += f"\n\n_{self.description}\n\nQuests: {self.get_number_of_tried_quests()} tried, {self.completed_quests} completed.\nArtifact pieces: {self.artifact_pieces}_"
        if self.equipped_items:
            string += f"\n\nEquipped items:\n{'\n'.join(f"{Strings.slots[slot]} - *{item.name}*" for slot, item in self.equipped_items.items())}"
        string += f"\n\nTotal Base Damage:\n_{self.get_base_attack_damage()}_\n\nTotal Base Resist:\n_{self.get_base_attack_resistance()}_\n\nTotal Weight: {self.get_delay()} Kg"
        if self.satchel:
            string += f"\n\nSatchel:\n{'\n'.join(f"{i + 1}. {x.name}" for i, x in enumerate(self.satchel))}"
        return string

    def __repr__(self) -> str:
        return str(self.__dict__)

    def __hash__(self) -> int:
        return hash(self.player_id)

    def __eq__(self, other: Any) -> bool:
        if isinstance(other, Player):
            return self.player_id == other.player_id
        return False

    @classmethod
    def create_default(cls, player_id: int, name: str, description: str) -> Player:
        player_defaults = ContentMeta.get("defaults.player")
        return Player(
            player_id,
            name,
            description,
            None,
            1,
            0,
            player_defaults["money"],
            Progress({}),
            player_defaults["gear"],
            player_defaults["home"],
            0,
            datetime.now(),
            [],
            np.uint32(0),
            0,
            Cult.LIST[0],
            [],
            {},
            1.0,
            "b",
            0,
            datetime.now() - timedelta(days=1),
        )


class Guild:
    """Player created guilds that other players can join. Players get bonus xp & money from quests when in guilds"""

    MAX_LEVEL: int = ContentMeta.get("guilds.max_level")
    PLAYERS_PER_LEVEL: int = ContentMeta.get("guilds.players_per_level")
    MAX_PLAYERS: int = ContentMeta.get("guilds.max_players")

    def __init__(
        self,
        guild_id: int,
        name: str,
        level: int,
        description: str,
        founder: Player,
        creation_date: datetime,
        prestige: int,
        tourney_score: int,
        tax: int,
    ) -> None:
        """
        :param guild_id: unique id of the guild
        :param name: player given name of the guild
        :param level: the current level of the guild, controls how many players can be in a guild (4 * level). Max is 10
        :param description: player given description of the guild
        :param founder: the player who found the guild,
        :param creation_date: the date the guild was created
        :param prestige: the amount of prestige the guild has
        :param tourney_score: the score of the bi-weekly tournament the guild has
        :param tax: how much the quest rewards are taxed by the guild
        """
        self.guild_id = guild_id
        self.name = name
        self.level = level
        self.description = description
        self.founder = founder
        self.creation_date = creation_date
        self.prestige = prestige
        self.tourney_score = tourney_score
        self.tax = tax

    def get_max_members(self) -> int:
        value = self.level * self.PLAYERS_PER_LEVEL
        if value <= self.MAX_PLAYERS:
            return value
        return self.MAX_LEVEL

    def can_add_member(self, current_members: int) -> bool:
        return current_members < self.get_max_members()

    def can_upgrade(self) -> bool:
        return self.level > self.MAX_LEVEL

    def get_upgrade_required_money(self) -> int:
        lv = self.level
        return (10000 * (lv * lv)) + (1000 * lv)

    def upgrade(self) -> None:
        self.founder.money -= self.get_upgrade_required_money()
        self.level += 1

    def __eq__(self, other: Any) -> bool:
        if isinstance(other, Guild):
            return self.guild_id == other.guild_id
        return False

    def __str__(self) -> str:
        return f"*{self.name}* | lv. {self.level}\nPrestige: {self.prestige}\nFounder: {self.founder.print_username() if self.founder else '???'}\n_Since {self.creation_date.strftime("%d %b %Y")}_\n\n{self.description}\n\n_Tax: {self.tax}%\nTourney score: {self.tourney_score}_"

    def __hash__(self) -> int:
        return hash(self.guild_id)

    @classmethod
    def create_default(cls, founder: Player, name: str, description: str) -> Guild:
        return Guild(0, name, 1, description, founder, datetime.now(), 0, 0, 5)

    @classmethod
    def print_members(cls, members: list[tuple[int, str, int]]) -> str:
        return "\n".join(f"{name} | lv. {level}" for _, name, level in members)


class ZoneEvent:
    """
    Events that happen during the day every X hours of which the player is notified.
    Players get bonus xp & money from events depending on their home level.
    """

    def __init__(self, event_id: int, zone: Zone | None, event_text: str) -> None:
        """
        :param event_id: unique id of the event
        :param zone: the zone that this event happens in. If none then it's the town
        :param event_text: a short text describing the event
        """
        self.event_id = event_id
        self.zone = zone
        self.event_text = event_text
        self.zone_level = zone.level if zone else 0
        self.base_value = 2
        self.bonus = zone.zone_id if zone else 0

    def __val(self, player: Player) -> int:
        """get base event reward value"""
        if player.level >= (self.zone_level - 3):
            return (
                (self.base_value + self.zone_level + player.home_level)
                * random.randint(1, 10)
            ) + self.bonus
        return (
            (self.base_value + player.home_level) * random.randint(1, 10)
        ) + self.bonus

    def get_rewards(self, player: Player) -> tuple[int, int]:
        """returns xp & money rewards for the event. Influenced by player home level"""
        return int(self.__val(player) * player.cult.event_xp_mult), int(
            self.__val(player) * player.cult.event_money_mult
        )

    def __str__(self) -> str:
        return self.event_text

    def __hash__(self) -> int:
        return hash(self.event_id)

    @classmethod
    def get_empty(cls) -> ZoneEvent:
        return ZoneEvent(0, Zone.get_empty(), "")

    @classmethod
    def create_default(cls, zone: Zone, event_text: str) -> ZoneEvent:
        return ZoneEvent(0, zone, event_text)


class AdventureContainer:
    """Utility class to help manage player updates"""

    def __init__(
        self,
        player: Player,
        quest: Quest | None,
        finish_time: datetime | None,
        last_update: datetime,
    ) -> int:
        """
        :param player:
            the player questing
        :param quest:
            if not None then it's the quest the player is currently doing, otherwise it means the player is in town
        :param finish_time:
            the time the quest finishes. If None the player is in town
        """
        self.player = player
        self.quest = quest
        self.finish_time = finish_time
        self.last_update = last_update

    def is_quest_finished(self) -> bool:
        """returns whether the current quest is finished by checking the finish time"""
        return datetime.now() > self.finish_time

    def is_on_a_quest(self) -> bool:
        """returns whether the player is on a quest"""
        return self.quest is not None

    def player_id(self) -> int:
        """non-verbose way to get player id"""
        return self.player.player_id

    def quest_id(self) -> int | None:
        """non-verbose way to get quest id"""
        return self.quest.quest_id if self.quest else None

    def zone(self) -> Zone | None:
        """returns Zone if player is on a quest, None if player is in town"""
        return self.quest.zone if self.quest else None

    def __str__(self) -> str:
        if self.quest:
            if datetime.now() >= self.finish_time:
                return f"{self.quest}\n\n_Time left: Should be done very soon..._"
            tl: timedelta = self.finish_time - datetime.now()
            days_str = f"{tl.days} day{'' if tl.days == 1 else 's'}"
            hours = tl.seconds // 3600
            hours_str = f"{hours} hour{'' if hours == 1 else 's'}"
            return f"{self.quest}\n\n_Time left: about {days_str} & {hours_str}_"
        else:
            return "Not on a quest"

    def __hash__(self) -> int:
        return hash(self.player_id())


class Artifact:
    """
    rare & unique items player can acquire by combining fragments they find while questing.
    Each artifact should be unique, owned by a single player.
    """

    def __init__(
        self,
        artifact_id: int,
        name: str,
        description: str,
        owner: Player | None,
        owned_by_you: bool = False,
    ) -> None:
        self.artifact_id = artifact_id
        self.name = name
        self.description = description
        if owned_by_you:
            self.owner = "you"
        elif owner:
            self.owner = owner.name
        else:
            self.owner = None

    def __str__(self) -> str:
        if self.owner:
            return f"n. {self.artifact_id} - *{self.name}*\nOwned by {self.owner}\n\n_{self.description}_\n\n"
        return f"n. {self.artifact_id} - *{self.name}*\n\n_{self.description}_"

    @classmethod
    def get_empty(cls) -> Artifact:
        return Artifact(0, "", "", None)


class QuickTimeEvent(Listable["QuickTimeEvent"], meta_name="quick time events"):
    def __init__(
        self,
        description: str,
        successes: list[str],
        failures: list[str],
        options: list[tuple[str, int]],
        rewards: list[list[Callable[[Player], None]]],
    ) -> None:
        """
        :param description: description of the quick time event
        :param successes: descriptions of the quick time event successful completions
        :param failures: descriptions of the quick time event failures
        :param options: the options to give the player
        :param rewards: the functions used to give rewards to the players
        """
        assert len(options) == len(rewards) == len(successes) == len(failures)
        self.description = description
        self.successes = successes
        self.failures = failures
        self.options = options
        self.rewards = rewards

    def __get_reward(self, index: int) -> Callable[[Player], List[Any]]:
        reward_functions = self.rewards[index]

        def execute_funcs(player: Player):
            result = []
            for func in reward_functions:
                result.append(func(player))
            return result

        return execute_funcs

<<<<<<< HEAD
    def resolve(
        self, chosen_option: int
    ) -> tuple[Callable[[Player], None] | None, str]:
        """return if the qte succeeded and the string associated"""
=======
    def resolve(self, chosen_option: int) -> Tuple[Union[Callable[[Player], List[Any]], None], str]:
        """ return if the qte succeeded and the string associated """
>>>>>>> f93d8c73
        option = self.options[chosen_option]
        roll = random.randint(1, 100)
        if roll <= option[1]:
            return self.__get_reward(chosen_option), self.successes[chosen_option]
        return None, self.failures[chosen_option]

    @staticmethod
    def _add_money(player: Player, amount: int) -> None:
        player.add_money(amount)
        return None

    @staticmethod
    def _add_xp(player: Player, amount: int) -> None:
        player.add_xp(amount)
        return None

    @staticmethod
    def _add_artifact_pieces(player: Player, amount: int) -> None:
        player.add_artifact_pieces(amount)
        return None

    @staticmethod
    def _add_item(player: Player, rarity_str: str) -> Equipment:
        if not rarity_str:
            rarity = random.randint(0, 3)
        else:
            rarity = {
                f"({Strings.rarities[0]})": 0,
                f"({Strings.rarities[1]})": 1,
                f"({Strings.rarities[2]})": 2,
                f"({Strings.rarities[3]})": 3,
            }.get(rarity_str, 0)
        return Equipment.generate(player.level, EquipmentType.get_random(), rarity)

    @classmethod
    def __get_rewards_from_string(cls, reward_string: str) -> list[FuncWithParam]:
        split_reward_str = reward_string.split(", ")
        funcs_list: list[FuncWithParam] = []
        for reward_func_components in split_reward_str:
            components = reward_func_components.split(" ")
            if components[0] == "xp":
                funcs_list.append(FuncWithParam(cls._add_xp, int(components[1])))
            elif components[0] == "mn":
                funcs_list.append(FuncWithParam(cls._add_money, int(components[1])))
            elif components[0] == "ap":
                funcs_list.append(
                    FuncWithParam(cls._add_artifact_pieces, int(components[1]))
                )
            elif components[0] == "item":
                funcs_list.append(FuncWithParam(cls._add_item, components[1]))
        return funcs_list

    @classmethod
    def create_from_json(cls, qte_json: dict[str, str]) -> QuickTimeEvent:
        # get object
        choices = qte_json.get("choices")
        # init empty lists
        options: list[tuple[str, int]] = []
        successes: list[str] = []
        failures: list[str] = []
        rewards: list[list[Callable[[Player], None]]] = []
        for choice in choices:
            # get params
            option = choice.get("option")
            chance = choice.get("chance")
            rewards_str = choice.get("rewards")
            success = (
                choice.get("success")
                + "\n\nYou gain "
                + rewards_str.replace("xp", "XP:")
                .replace("mn", f"{MONEY}:")
                .replace("ap", "Artifact pieces:")
                .replace("item", "an item")
            )
            failure = choice.get("failure")
            # add params to struct
            options.append((option, chance))
            successes.append(success)
            failures.append(failure)
            rewards.append(cls.__get_rewards_from_string(rewards_str))
        return cls(qte_json.get("description"), successes, failures, options, rewards)

    def __str__(self):
        return f"{self.description}\n{'\n'.join(f'{i + 1}. {s} ({p}% chance)' for i, (s, p) in enumerate(self.options))}"


class Cult(Listable["Cult"], meta_name="cults"):
    """a horrible way to implement modifiers but it works"""

    def __init__(
        self, faction_id: int, name: str, description: str, modifiers: dict
    ) -> None:
        # generic vars
        self.faction_id = faction_id
        self.name = name
        self.description = description
        # stats modifiers
        self.general_xp_mult: float = modifiers.get("general_xp_mult", 1)
        self.general_money_mult: float = modifiers.get("general_money_mult", 1)
        self.quest_xp_mult: float = modifiers.get("quest_xp_mult", 1)
        self.quest_money_mult: float = modifiers.get("quest_money_mult", 1)
        self.event_xp_mult: float = modifiers.get("event_xp_mult", 1)
        self.event_money_mult: float = modifiers.get("event_money_mult", 1)
        self.can_meet_players: bool = modifiers.get("can_meet_players", True)
        self.power_bonus: int = modifiers.get("power_bonus", 0)
        self.roll_bonus: int = modifiers.get("roll_bonus", 0)
        self.quest_time_multiplier: float = modifiers.get("quest_time_multiplier", 1.0)
        self.eldritch_resist: bool = modifiers.get("eldritch_resist", False)
        self.artifact_drop_bonus: int = modifiers.get("artifact_drop_bonus", 0)
        self.upgrade_cost_multiplier: float = modifiers.get(
            "upgrade_cost_multiplier", 1.0
        )
        self.xp_mult_per_player_in_cult: float = modifiers.get(
            "xp_mult_per_player_in_cult", 1.0
        )
        self.money_mult_per_player_in_cult: float = modifiers.get(
            "money_mult_per_player_in_cult", 1.0
        )
        self.randomizer_delay: int = modifiers.get("randomizer_delay", 0)
        self.stats_to_randomize: dict[str, list] = modifiers.get(
            "stats_to_randomize", {}
        )
        self.power_bonus_per_zone_visited: int = modifiers.get(
            "power_bonus_per_zone_visited", 0
        )
        self.qte_frequency_bonus = modifiers.get("qte_frequency_bonus", 0)
        self.minigame_xp_mult = modifiers.get("minigame_xp_mult", 1)
        self.minigame_money_mult = modifiers.get("minigame_money_mult", 1)
        self.hp_mult = modifiers.get("hp_mult", 1)
        self.hp_bonus = modifiers.get("hp_bonus", 0)
        self.damage = Damage.load_from_json(modifiers.get("damage", {}))
        self.resistance = Damage.load_from_json(modifiers.get("resistance", {}))
        self.discovery_bonus: int = modifiers.get("discovery_bonus", 0)
        self.lick_wounds: bool = modifiers.get("lick_wounds", False)
        self.passive_regeneration: int = modifiers.get("passive_regeneration", 0)
        # internal vars
        self.modifiers_applied = list(modifiers.keys())  # used to build descriptions
        if self.stats_to_randomize:
            self.modifiers_applied.extend(list(self.stats_to_randomize.keys()))
        self.damage_modifiers_applied = {
            "damage": list(modifiers.get("damage", {}).keys()),
            "resistance": list(modifiers.get("resistance", {}).keys()),
        }
        self.last_update: datetime = datetime.now() - timedelta(days=2)
        self.number_of_members: int = (
            0  # has to be set every hour by the timed updates manager
        )

    def can_randomize(self) -> bool:
        return (
            (self.randomizer_delay != 0)
            and self.stats_to_randomize
            and (
                (datetime.now() - self.last_update)
                >= timedelta(hours=self.randomizer_delay)
            )
        )

    def randomize(self) -> None:
        for stat_name, choices in self.stats_to_randomize.items():
            self.__dict__[stat_name] = random.choice(choices)

    def __eq__(self, other: Any) -> bool:
        if isinstance(other, Cult):
            return self.faction_id == other.faction_id
        return False

    def __str__(self) -> str:
        string = f"{self.faction_id} - *{self.name}* ({self.number_of_members} members)\n_{self.description}_\n"
        if self.modifiers_applied:
            for modifier in self.modifiers_applied:
                name = Strings.modifier_names[modifier]
                value = self.__dict__[modifier]
                if modifier == "randomizer_delay":
                    string += f"- *{name.format(hr=value)}*:\n"
                    continue
                if type(value) is float:
                    string += f"- *{name}*: {value * 100:.0f}%\n"
                elif type(value) is bool:
                    string += f"- *{name}*: {'Yes' if value else 'No'}\n"
                elif type(value) is int:
                    string += f"- *{name}*: {print_bonus(value)}\n"
                elif type(value) is Damage:
                    string += f"- *{name}*:\n{'\n'.join([f"  > {x.capitalize()}: {print_bonus(value.__dict__[x])}" for x in self.damage_modifiers_applied[modifier]])}\n"
        else:
            string += "- *No modifiers*"
        return string

    @classmethod
    def create_from_json(cls, cults_json: dict[str, Any]) -> Cult:
        return cls(
            cults_json.get("id"),
            cults_json.get("name"),
            cults_json.get("description"),
            cults_json.get("modifiers"),
        )

    @classmethod
    def update_number_of_members(cls, members_number: list[tuple[int, int]]) -> None:
        for cult_id, number in members_number:
            cls.LIST[cult_id].number_of_members = number


class Tourney:
    def __init__(self, edition: int, tourney_start: float, duration: int) -> None:
        """
        :param edition: the tourney edition
        :param tourney_start: the tourney start time
        :param duration: the tourney duration (in seconds)
        """
        self.tourney_edition = edition
        self.tourney_start = tourney_start
        self.duration = duration

    def has_tourney_ended(self) -> bool:
        return time.time() >= (self.tourney_start + self.duration)

    def get_days_left(self) -> int:
        current_datetime = datetime.now()
        tourney_end_date = datetime.fromtimestamp(self.tourney_start + self.duration)
        return (tourney_end_date - current_datetime).days

    def save(self) -> None:
        save_json_to_file(
            "tourney.json",
            {
                "edition": self.tourney_edition,
                "start": self.tourney_start,
                "duration": self.duration,
            },
        )

    @classmethod
    def load_from_file(cls, filename) -> Tourney:
        tourney_json = {}
        if os.path.isfile(filename):
            tourney_json = read_json_file(filename)
        tourney = cls(
            tourney_json.get("edition", 1),
            tourney_json.get("start", time.time()),
            tourney_json.get("duration", 1209600),
        )
        if not tourney_json:
            tourney.save()
        return tourney


class EnemyMeta:
    """holds zone, name, description & win/loss text related to an enemy."""

    def __init__(
        self,
        meta_id: int,
        zone: Zone,
        name: str,
        description: str,
        win_text: str,
        lose_text: str,
    ) -> None:
        self.meta_id = meta_id
        self.zone = zone
        self.name = name
        self.description = description
        self.win_text = win_text
        self.lose_text = lose_text

    def __str__(self) -> str:
        return f"{self.meta_id} - *{self.name}*\nFound in: {self.zone.zone_name}\n\n_{self.description}_"

    @classmethod
    def get_empty(cls, zone: Zone) -> EnemyMeta:
        return cls(0, zone, "enemy", "description", "win_text", "lose_text")


class Enemy(CombatActor):
    """the actual enemy object"""

    stance: str

    def __init__(
        self, meta: EnemyMeta, modifiers: list[m.Modifier], level_modifier: int
    ) -> None:
        self.meta = meta
        self.modifiers = modifiers
        self.level_modifier = level_modifier + random.randint(-5, 2)
        self.delay = 15 + meta.zone.extra_data.get("delay", 0) + random.randint(-5, 5)
        self.stance = self.meta.zone.extra_data.get("stance", "r")
        super().__init__(1.0)

    def roll(self, dice_faces: int) -> int:
        return random.randint(1, dice_faces)

    def get_name(self) -> str:
        return "the " + self.meta.name.rstrip().lstrip("The ")

    def get_level(self) -> int:
        value = self.meta.zone.level + self.level_modifier
        return max(0, value)

    def get_base_max_hp(self) -> int:
        return (20 + self.level_modifier) * self.meta.zone.level

    def get_base_attack_damage(self) -> Damage:
        return self.meta.zone.damage_modifiers.scale(self.get_level())

    def get_base_attack_resistance(self) -> Damage:
        return self.meta.zone.resist_modifiers.scale(self.get_level())

    def get_entity_modifiers(self, *type_filters: int) -> list[m.Modifier]:
        result = []
        for modifier in self.modifiers:
            if modifier.TYPE in type_filters:
                result.append(modifier)
        return result

    def get_delay(self) -> int:
        value = self.delay + random.randint(-3, 3)
        return max(value, 0)

    def get_stance(self) -> str:
        return self.stance

    def choose_action(self, opponent: CombatActor) -> int:
        if self.hp_percent > 0.5:
            return random.choice(
                (
                    CombatActions.attack,
                    CombatActions.attack,
                    CombatActions.charge_attack,
                    CombatActions.dodge,
                )
            )
        return random.choice(
            (
                CombatActions.attack,
                CombatActions.attack,
                CombatActions.charge_attack,
                CombatActions.dodge,
                CombatActions.dodge,
                CombatActions.lick_wounds,
            )
        )

    def get_rewards(self, player: Player) -> tuple[int, int]:
        return 40 * self.get_level(), 40 * self.get_level()

    def __str__(self) -> str:
        return f"*{self.get_name()}*\n{self.hp}/{self.get_base_max_hp()}"


class Auction:
    DURATION = timedelta(weeks=1)

    def __init__(
        self,
        auction_id: int,
        auctioneer: Player,
        item: Equipment,
        best_bidder: Player | None,
        best_bid: int,
        creation_date: datetime,
    ) -> None:
        self.auction_id = auction_id
        self.auctioneer = auctioneer
        self.item = item
        self.best_bidder = best_bidder
        self.best_bid = best_bid
        self.creation_date = creation_date

    def place_bid(self, bidder: Player, bid: int) -> bool:
        if bid <= self.best_bid:
            return False
        self.best_bid = bid
        self.best_bidder = bidder
        return True

    def is_expired(self) -> bool:
        return datetime.now() > (self.creation_date + self.DURATION)

    def _get_expires_string(self) -> str:
        if self.is_expired():
            return "Expired!"
        time_left = (self.creation_date + self.DURATION) - datetime.now()
        hours_left = int(time_left.seconds / 3600)
        return f"Expires in {time_left.days} days & {hours_left} hours"

<<<<<<< HEAD
    def __str__(self) -> str:
        return f"(id: {self.auction_id}) - *{self.item.name}*, Best bid: {self.best_bid}. _{self._get_expires_string()}_"
=======
    def verbose_string(self) -> str:
        return f"Seller: {self.auctioneer.name}\nBest bid: {self.best_bid} ({self.best_bidder.name if self.best_bidder else 'Starting Bid'})\n\nItem:\n{self.item}"

    def __str__(self):
        return f"(id: {self.auction_id}) - *{self.item.name}* (lv. {self.item.level}), Best bid: {self.best_bid}. _{self._get_expires_string()}_"
>>>>>>> f93d8c73

    @classmethod
    def create_default(
        cls, auctioneer: Player, item: Equipment, starting_bid: int
    ) -> Auction:
        return cls(0, auctioneer, item, None, starting_bid, datetime.now())<|MERGE_RESOLUTION|>--- conflicted
+++ resolved
@@ -1032,15 +1032,10 @@
 
         return execute_funcs
 
-<<<<<<< HEAD
     def resolve(
         self, chosen_option: int
-    ) -> tuple[Callable[[Player], None] | None, str]:
+    ) -> tuple[Callable[[Player], list] | None, str]:
         """return if the qte succeeded and the string associated"""
-=======
-    def resolve(self, chosen_option: int) -> Tuple[Union[Callable[[Player], List[Any]], None], str]:
-        """ return if the qte succeeded and the string associated """
->>>>>>> f93d8c73
         option = self.options[chosen_option]
         roll = random.randint(1, 100)
         if roll <= option[1]:
@@ -1427,16 +1422,11 @@
         hours_left = int(time_left.seconds / 3600)
         return f"Expires in {time_left.days} days & {hours_left} hours"
 
-<<<<<<< HEAD
-    def __str__(self) -> str:
-        return f"(id: {self.auction_id}) - *{self.item.name}*, Best bid: {self.best_bid}. _{self._get_expires_string()}_"
-=======
     def verbose_string(self) -> str:
         return f"Seller: {self.auctioneer.name}\nBest bid: {self.best_bid} ({self.best_bidder.name if self.best_bidder else 'Starting Bid'})\n\nItem:\n{self.item}"
 
-    def __str__(self):
+    def __str__(self) -> str:
         return f"(id: {self.auction_id}) - *{self.item.name}* (lv. {self.item.level}), Best bid: {self.best_bid}. _{self._get_expires_string()}_"
->>>>>>> f93d8c73
 
     @classmethod
     def create_default(
